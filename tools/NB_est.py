--- conflicted
+++ resolved
@@ -99,12 +99,8 @@
                                     n_cells=None,  # use all cells
                                     bin_size=500,
                                     bw_adjust=3,
-<<<<<<< HEAD
-                                    inplace=False)
-=======
                                     inplace=False,
                                    seed=seed)
->>>>>>> 94c4915d
         adata.var["is_scd_outlier"] = adata_sct.var["is_scd_outlier"]
         adata.var["nb_overdisp"] = adata_sct.var["theta_sct"]
         adata.var["nb_overdisp_cutoff"] = adata.var["nb_overdisp"]
